from typing import Iterable

import torch
from torch.nn import Parameter

from modules.model.PixArtAlphaModel import PixArtAlphaModel
from modules.modelSetup.BasePixArtAlphaSetup import BasePixArtAlphaSetup
from modules.module.LoRAModule import LoRAModuleWrapper
from modules.util import create
from modules.util.TrainProgress import TrainProgress
from modules.util.config.TrainConfig import TrainConfig


class PixArtAlphaLoRASetup(BasePixArtAlphaSetup):
    def __init__(
            self,
            train_device: torch.device,
            temp_device: torch.device,
            debug_mode: bool,
    ):
        super(PixArtAlphaLoRASetup, self).__init__(
            train_device=train_device,
            temp_device=temp_device,
            debug_mode=debug_mode,
        )

    def create_parameters(
            self,
            model: PixArtAlphaModel,
            config: TrainConfig,
    ) -> Iterable[Parameter]:
        params = list()

        if config.text_encoder.train:
            params += list(model.text_encoder_lora.parameters())

        if config.prior.train:
            params += list(model.transformer_lora.parameters())

        return params

    def create_parameters_for_optimizer(
            self,
            model: PixArtAlphaModel,
            config: TrainConfig,
    ) -> Iterable[Parameter] | list[dict]:
        param_groups = list()

        if config.text_encoder.train:
            param_groups.append(
                self.create_param_groups(config, model.text_encoder_lora.parameters(), config.text_encoder.learning_rate)
            )

        if config.prior.train:
            param_groups.append(
                self.create_param_groups(config, model.transformer_lora.parameters(), config.prior.learning_rate)
            )

        return param_groups

    def setup_model(
            self,
            model: PixArtAlphaModel,
            config: TrainConfig,
    ):
        if model.text_encoder_lora is None and config.text_encoder.train:
            model.text_encoder_lora = LoRAModuleWrapper(
                model.text_encoder, config.lora_rank, "lora_te", config.lora_alpha
            )

        if model.transformer_lora is None and config.prior.train:
            model.transformer_lora = LoRAModuleWrapper(
                model.transformer, config.lora_rank, "lora_transformer", config.lora_alpha, ["attn1", "attn2"]
            )

<<<<<<< HEAD
        if model.text_encoder_lora:
            model.text_encoder_lora.set_dropout(config.dropout_probability)
        if model.transformer_lora:
            model.transformer_lora.set_dropout(config.dropout_probability)

        train_text_encoder = config.train_text_encoder and (model.train_progress.epoch < config.train_text_encoder_epochs)
=======
        model.text_encoder.requires_grad_(False)
        model.transformer.requires_grad_(False)
        model.vae.requires_grad_(False)

>>>>>>> 4cf6d972
        if model.text_encoder_lora is not None:
            train_text_encoder = config.text_encoder.train and \
                                 not self.stop_text_encoder_training_elapsed(config, model.train_progress)
            model.text_encoder_lora.requires_grad_(train_text_encoder)

        if model.transformer_lora is not None:
            train_prior = config.prior.train and \
                                 not self.stop_prior_training_elapsed(config, model.train_progress)
            model.transformer_lora.requires_grad_(train_prior)


        # if args.rescale_noise_scheduler_to_zero_terminal_snr:
        #     model.rescale_noise_scheduler_to_zero_terminal_snr()
        #     model.force_v_prediction()
        # elif args.force_v_prediction:
        #     model.force_v_prediction()
        # elif args.force_epsilon_prediction:
        #     model.force_epsilon_prediction()

        if model.text_encoder_lora is not None:
            model.text_encoder_lora.hook_to_module()
            model.text_encoder_lora.to(dtype=config.lora_weight_dtype.torch_dtype())
        if model.transformer_lora is not None:
            model.transformer_lora.hook_to_module()
            model.transformer_lora.to(dtype=config.lora_weight_dtype.torch_dtype())

        model.optimizer = create.create_optimizer(
            self.create_parameters_for_optimizer(model, config), model.optimizer_state_dict, config
        )
        del model.optimizer_state_dict

        model.ema = create.create_ema(
            self.create_parameters(model, config), model.ema_state_dict, config
        )
        del model.ema_state_dict

        self.setup_optimizations(model, config)

    def setup_train_device(
            self,
            model: PixArtAlphaModel,
            config: TrainConfig,
    ):
        vae_on_train_device = self.debug_mode or config.align_prop
        text_encoder_on_train_device = config.text_encoder.train or config.align_prop or not config.latent_caching

        model.text_encoder_to(self.train_device if text_encoder_on_train_device else self.temp_device)
        model.vae_to(self.train_device if vae_on_train_device else self.temp_device)
        model.transformer_to(self.train_device)

        if config.text_encoder.train:
            model.text_encoder.train()
        else:
            model.text_encoder.eval()

        model.vae.eval()

        if config.prior.train:
            model.transformer.train()
        else:
            model.transformer.eval()

    def after_optimizer_step(
            self,
            model: PixArtAlphaModel,
            config: TrainConfig,
            train_progress: TrainProgress
    ):
        if model.text_encoder_lora is not None:
            train_text_encoder = config.text_encoder.train and \
                                 not self.stop_text_encoder_training_elapsed(config, model.train_progress)
            model.text_encoder_lora.requires_grad_(train_text_encoder)

        if model.transformer_lora is not None:
            train_prior = config.prior.train and \
                                 not self.stop_prior_training_elapsed(config, model.train_progress)
            model.transformer_lora.requires_grad_(train_prior)<|MERGE_RESOLUTION|>--- conflicted
+++ resolved
@@ -73,19 +73,15 @@
                 model.transformer, config.lora_rank, "lora_transformer", config.lora_alpha, ["attn1", "attn2"]
             )
 
-<<<<<<< HEAD
         if model.text_encoder_lora:
             model.text_encoder_lora.set_dropout(config.dropout_probability)
         if model.transformer_lora:
             model.transformer_lora.set_dropout(config.dropout_probability)
 
-        train_text_encoder = config.train_text_encoder and (model.train_progress.epoch < config.train_text_encoder_epochs)
-=======
         model.text_encoder.requires_grad_(False)
         model.transformer.requires_grad_(False)
         model.vae.requires_grad_(False)
 
->>>>>>> 4cf6d972
         if model.text_encoder_lora is not None:
             train_text_encoder = config.text_encoder.train and \
                                  not self.stop_text_encoder_training_elapsed(config, model.train_progress)
