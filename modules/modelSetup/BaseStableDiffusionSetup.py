from abc import ABCMeta
from random import Random

import torch
from diffusers.models.attention_processor import AttnProcessor, XFormersAttnProcessor, AttnProcessor2_0
from diffusers.utils import is_xformers_available
from torch import Tensor
from torch.utils.checkpoint import checkpoint

from modules.model.StableDiffusionModel import StableDiffusionModel
from modules.modelSetup.BaseModelSetup import BaseModelSetup
from modules.modelSetup.mixin.ModelSetupDebugMixin import ModelSetupDebugMixin
from modules.modelSetup.mixin.ModelSetupDiffusionLossMixin import ModelSetupDiffusionLossMixin
from modules.modelSetup.mixin.ModelSetupDiffusionNoiseMixin import ModelSetupDiffusionNoiseMixin
from modules.modelSetup.stableDiffusion.checkpointing_util import \
    enable_checkpointing_for_transformer_blocks, enable_checkpointing_for_clip_encoder_layers, \
    create_checkpointed_forward
from modules.util.TrainProgress import TrainProgress
from modules.util.config.TrainConfig import TrainConfig
from modules.util.dtype_util import create_autocast_context
from modules.util.enum.AttentionMechanism import AttentionMechanism
from modules.util.enum.TrainingMethod import TrainingMethod


class BaseStableDiffusionSetup(
    BaseModelSetup,
    ModelSetupDiffusionLossMixin,
    ModelSetupDebugMixin,
    ModelSetupDiffusionNoiseMixin,
    metaclass=ABCMeta,
):

    def __init__(self, train_device: torch.device, temp_device: torch.device, debug_mode: bool):
        super(BaseStableDiffusionSetup, self).__init__(train_device, temp_device, debug_mode)

    def setup_optimizations(
            self,
            model: StableDiffusionModel,
            config: TrainConfig,
    ):
        if config.attention_mechanism == AttentionMechanism.DEFAULT:
            model.unet.set_attn_processor(AttnProcessor())
        elif config.attention_mechanism == AttentionMechanism.XFORMERS and is_xformers_available():
            try:
                model.unet.set_attn_processor(XFormersAttnProcessor())
                model.vae.enable_xformers_memory_efficient_attention()
            except Exception as e:
                print(
                    "Could not enable memory efficient attention. Make sure xformers is installed"
                    f" correctly and a GPU is available: {e}"
                )
        elif config.attention_mechanism == AttentionMechanism.SDP:
            model.unet.set_attn_processor(AttnProcessor2_0())

            if is_xformers_available():
                try:
                    model.vae.enable_xformers_memory_efficient_attention()
                except Exception as e:
                    print(
                        "Could not enable memory efficient attention. Make sure xformers is installed"
                        f" correctly and a GPU is available: {e}"
                    )

        if config.gradient_checkpointing:
            model.vae.enable_gradient_checkpointing()
            model.unet.enable_gradient_checkpointing()
            enable_checkpointing_for_transformer_blocks(model.unet, self.train_device)
            enable_checkpointing_for_clip_encoder_layers(model.text_encoder, self.train_device)

        model.autocast_context, model.train_dtype = create_autocast_context(self.train_device, config.train_dtype, [
            config.weight_dtypes().text_encoder,
            config.weight_dtypes().unet,
            config.weight_dtypes().vae,
            config.weight_dtypes().lora if config.training_method == TrainingMethod.LORA else None,
            config.weight_dtypes().embedding if config.training_method == TrainingMethod.EMBEDDING else None,
        ])

    def setup_model(
            self,
            model: StableDiffusionModel,
            args: TrainArgs,
    ):
        pass

    def __encode_text(
            self,
            model: StableDiffusionModel,
            config: TrainConfig,
            text_encoder_layer_skip: int,
            tokens: Tensor = None,
            text: str = None,
    ):
        if tokens is None:
            tokenizer_output = model.tokenizer(
                text,
                padding='max_length',
                truncation=True,
                max_length=77,
                return_tensors="pt",
            )
            tokens = tokenizer_output.input_ids.to(model.text_encoder.device)

        # TODO: use attention mask if this is true:
        # hasattr(text_encoder.config, "use_attention_mask") and text_encoder.config.use_attention_mask:
        text_encoder_output = model.text_encoder(tokens, return_dict=True, output_hidden_states=True)
        final_layer_norm = model.text_encoder.text_model.final_layer_norm
        prompt_embeds = final_layer_norm(
            text_encoder_output.hidden_states[-(1 + text_encoder_layer_skip)]
        )

        return prompt_embeds

    def predict(
            self,
            model: StableDiffusionModel,
            batch: dict,
            config: TrainConfig,
            train_progress: TrainProgress,
            *,
            deterministic: bool = False,
    ) -> dict:
        with model.autocast_context:
            generator = torch.Generator(device=config.train_device)
            generator.manual_seed(train_progress.global_step)
            rand = Random(train_progress.global_step)

            is_align_prop_step = config.align_prop and (rand.random() < config.align_prop_probability)

            vae_scaling_factor = model.vae.config['scaling_factor']

<<<<<<< HEAD
            if args.train_text_encoder or args.train_embedding or args.training_method == TrainingMethod.EMBEDDING:
=======
            if config.text_encoder.train or config.training_method == TrainingMethod.EMBEDDING:
>>>>>>> e36edb9f
                text_encoder_output = self.__encode_text(
                    model,
                    config,
                    config.text_encoder_layer_skip,
                    tokens=batch['tokens'],
                )
            else:
                text_encoder_output = batch['text_encoder_hidden_state']

            latent_image = batch['latent_image']
            scaled_latent_image = latent_image * vae_scaling_factor

            scaled_latent_conditioning_image = None
            if config.model_type.has_conditioning_image_input():
                scaled_latent_conditioning_image = batch['latent_conditioning_image'] * vae_scaling_factor

            latent_noise = self._create_noise(scaled_latent_image, config, generator)

            if is_align_prop_step and not deterministic:
                negative_text_encoder_output = self.__encode_text(
                    model,
                    config,
                    config.text_encoder_layer_skip,
                    text="",
                ).expand((scaled_latent_image.shape[0], -1, -1))

                model.noise_scheduler.set_timesteps(config.align_prop_steps)

                scaled_noisy_latent_image = latent_noise

                timestep_high = int(config.align_prop_steps * config.max_noising_strength)
                timestep_low = \
                    int(config.align_prop_steps * config.max_noising_strength * (1.0 - config.align_prop_truncate_steps))
                truncate_timestep_index = config.align_prop_steps - rand.randint(timestep_low, timestep_high)

                checkpointed_unet = create_checkpointed_forward(model.unet, self.train_device)

                for step in range(config.align_prop_steps):
                    timestep = model.noise_scheduler.timesteps[step] \
                        .expand((scaled_latent_image.shape[0],)) \
                        .to(device=model.unet.device)

                    if config.model_type.has_mask_input() and config.model_type.has_conditioning_image_input():
                        latent_input = torch.concat(
                            [scaled_noisy_latent_image, batch['latent_mask'], scaled_latent_conditioning_image], 1
                        )
                    else:
                        latent_input = scaled_noisy_latent_image

                    if config.model_type.has_depth_input():
                        predicted_latent_noise = checkpointed_unet(
                            latent_input,
                            timestep,
                            text_encoder_output,
                            batch['latent_depth'],
                        ).sample

                        negative_predicted_latent_noise = checkpointed_unet(
                            latent_input,
                            timestep,
                            negative_text_encoder_output,
                            batch['latent_depth'],
                        ).sample
                    else:
                        predicted_latent_noise = checkpointed_unet(
                            latent_input,
                            timestep,
                            text_encoder_output,
                        ).sample

                        negative_predicted_latent_noise = checkpointed_unet(
                            latent_input,
                            timestep,
                            negative_text_encoder_output,
                        ).sample

                    cfg_grad = (predicted_latent_noise - negative_predicted_latent_noise)
                    cfg_predicted_latent_noise = negative_predicted_latent_noise + config.align_prop_cfg_scale * cfg_grad

                    scaled_noisy_latent_image = model.noise_scheduler \
                        .step(cfg_predicted_latent_noise, timestep[0].long(), scaled_noisy_latent_image) \
                        .prev_sample

                    if step < truncate_timestep_index:
                        scaled_noisy_latent_image = scaled_noisy_latent_image.detach()

                    if self.debug_mode:
                        with torch.no_grad():
                            # predicted image
                            predicted_image = model.vae.decode(
                                scaled_noisy_latent_image.to(dtype=model.vae.dtype) / vae_scaling_factor).sample
                            predicted_image = predicted_image.clamp(-1, 1)
                            self._save_image(
                                predicted_image,
                                config.debug_dir + "/training_batches",
                                "2-predicted_image_" + str(step),
                                train_progress.global_step
                            )

                predicted_latent_image = scaled_noisy_latent_image / vae_scaling_factor
                predicted_latent_image = predicted_latent_image.to(dtype=model.vae.dtype)

                predicted_image = []
                for x in predicted_latent_image.split(1):
                    predicted_image.append(checkpoint(
                        model.vae.decode,
                        x,
                        use_reentrant=False
                    ).sample)
                predicted_image = torch.cat(predicted_image)

                model_output_data = {
                    'loss_type': 'align_prop',
                    'predicted': predicted_image,
                }
            else:
                timestep = self._get_timestep_discrete(
                    model.noise_scheduler,
                    deterministic,
                    generator,
                    scaled_latent_image.shape[0],
                    config,
                    train_progress.global_step,
                )

                scaled_noisy_latent_image = self._add_noise_discrete(
                    scaled_latent_image,
                    latent_noise,
                    timestep,
                    model.noise_scheduler.betas,
                )

                if config.model_type.has_mask_input() and config.model_type.has_conditioning_image_input():
                    latent_input = torch.concat(
                        [scaled_noisy_latent_image, batch['latent_mask'], scaled_latent_conditioning_image], 1
                    )
                else:
                    latent_input = scaled_noisy_latent_image

                if config.model_type.has_depth_input():
                    predicted_latent_noise = model.unet(
                        latent_input, timestep, text_encoder_output, batch['latent_depth']
                    ).sample
                else:
                    predicted_latent_noise = model.unet(
                        latent_input, timestep, text_encoder_output
                    ).sample

                model_output_data = {}

                if model.noise_scheduler.config.prediction_type == 'epsilon':
                    model_output_data = {
                        'loss_type': 'target',
                        'timestep': timestep,
                        'predicted': predicted_latent_noise,
                        'target': latent_noise,
                    }
                elif model.noise_scheduler.config.prediction_type == 'v_prediction':
                    target_velocity = model.noise_scheduler.get_velocity(scaled_latent_image, latent_noise, timestep)
                    model_output_data = {
                        'loss_type': 'target',
                        'timestep': timestep,
                        'predicted': predicted_latent_noise,
                        'target': target_velocity,
                    }

            if self.debug_mode:
                with torch.no_grad():
                    self._save_text(
                        self._decode_tokens(batch['tokens'], model.tokenizer),
                        config.debug_dir + "/training_batches",
                        "7-prompt",
                        train_progress.global_step,
                    )

                    if is_align_prop_step:
                        # noise
                        noise = model.vae.decode(latent_noise / vae_scaling_factor).sample
                        noise = noise.clamp(-1, 1)
                        self._save_image(
                            noise,
                            config.debug_dir + "/training_batches",
                            "1-noise",
                            train_progress.global_step
                        )

                        # image
                        image = model.vae.decode(scaled_latent_image / vae_scaling_factor).sample
                        image = image.clamp(-1, 1)
                        self._save_image(
                            image,
                            config.debug_dir + "/training_batches",
                            "2-image",
                            train_progress.global_step
                        )
                    else:
                        # noise
                        noise = model.vae.decode(latent_noise / vae_scaling_factor).sample
                        noise = noise.clamp(-1, 1)
                        self._save_image(
                            noise,
                            config.debug_dir + "/training_batches",
                            "1-noise",
                            train_progress.global_step
                        )

                        # predicted noise
                        predicted_noise = model.vae.decode(predicted_latent_noise / vae_scaling_factor).sample
                        predicted_noise = predicted_noise.clamp(-1, 1)
                        self._save_image(
                            predicted_noise,
                            config.debug_dir + "/training_batches",
                            "2-predicted_noise",
                            train_progress.global_step
                        )

                        # noisy image
                        noisy_latent_image = scaled_noisy_latent_image / vae_scaling_factor
                        noisy_image = model.vae.decode(noisy_latent_image).sample
                        noisy_image = noisy_image.clamp(-1, 1)
                        self._save_image(
                            noisy_image,
                            config.debug_dir + "/training_batches",
                            "3-noisy_image",
                            train_progress.global_step
                        )

                        # predicted image
                        alphas_cumprod = model.noise_scheduler.alphas_cumprod.to(config.train_device)
                        sqrt_alpha_prod = alphas_cumprod[timestep] ** 0.5
                        sqrt_alpha_prod = sqrt_alpha_prod.flatten().reshape(-1, 1, 1, 1)

                        sqrt_one_minus_alpha_prod = (1 - alphas_cumprod[timestep]) ** 0.5
                        sqrt_one_minus_alpha_prod = sqrt_one_minus_alpha_prod.flatten().reshape(-1, 1, 1, 1)

                        scaled_predicted_latent_image = \
                            (
                                    scaled_noisy_latent_image - predicted_latent_noise * sqrt_one_minus_alpha_prod) / sqrt_alpha_prod
                        predicted_latent_image = scaled_predicted_latent_image / vae_scaling_factor
                        predicted_image = model.vae.decode(predicted_latent_image).sample
                        predicted_image = predicted_image.clamp(-1, 1)
                        self._save_image(
                            predicted_image,
                            config.debug_dir + "/training_batches",
                            "4-predicted_image",
                            model.train_progress.global_step
                        )

                        # image
                        image = model.vae.decode(latent_image).sample
                        image = image.clamp(-1, 1)
                        self._save_image(
                            image,
                            config.debug_dir + "/training_batches",
                            "5-image",
                            model.train_progress.global_step
                        )

                        # conditioning image
                        if config.model_type.has_conditioning_image_input():
                            conditioning_image = model.vae.decode(
                                scaled_latent_conditioning_image / vae_scaling_factor).sample
                            conditioning_image = conditioning_image.clamp(-1, 1)
                            self._save_image(
                                conditioning_image,
                                config.debug_dir + "/training_batches",
                                "6-conditioning_image",
                                train_progress.global_step
                            )

            model_output_data['prediction_type'] = model.noise_scheduler.config.prediction_type
            return model_output_data

    def calculate_loss(
            self,
            model: StableDiffusionModel,
            batch: dict,
            data: dict,
            config: TrainConfig,
    ) -> Tensor:
        return self._diffusion_losses(
            batch=batch,
            data=data,
            config=config,
            train_device=self.train_device,
            betas=model.noise_scheduler.betas.to(device=self.train_device),
        ).mean()<|MERGE_RESOLUTION|>--- conflicted
+++ resolved
@@ -128,11 +128,7 @@
 
             vae_scaling_factor = model.vae.config['scaling_factor']
 
-<<<<<<< HEAD
-            if args.train_text_encoder or args.train_embedding or args.training_method == TrainingMethod.EMBEDDING:
-=======
-            if config.text_encoder.train or config.training_method == TrainingMethod.EMBEDDING:
->>>>>>> e36edb9f
+            if config.text_encoder.train or config.train_embedding or config.training_method == TrainingMethod.EMBEDDING:
                 text_encoder_output = self.__encode_text(
                     model,
                     config,
